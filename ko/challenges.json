{
  "title": "챌린지 조건 설정",
  "illegalEvolution": "{{pokemon}}[[는]] 현재의 챌린지에\n부적합한 포켓몬이 되었습니다!",
  "noneSelected": "미선택",
  "singleGeneration": {
    "name": "단일 세대",
    "desc": "{{gen}}의 포켓몬만 사용할 수 있습니다.",
    "desc_default": "선택한 세대의 포켓몬만 사용할 수 있습니다.",
    "gen_1": "1세대",
    "gen_2": "2세대",
    "gen_3": "3세대",
    "gen_4": "4세대",
    "gen_5": "5세대",
    "gen_6": "6세대",
    "gen_7": "7세대",
    "gen_8": "8세대",
    "gen_9": "9세대"
  },
  "singleType": {
    "name": "단일 타입",
    "desc": "{{type}} 타입의 포켓몬만 사용할 수 있습니다.",
    "desc_default": "선택한 타입의 포켓몬만 사용할 수 있습니다."
  },
  "freshStart": {
    "name": "새 출발",
    "desc": "포켓로그를 처음 시작했던 때처럼 강화가 전혀 되지 않은 오리지널 스타팅 포켓몬만 고를 수 있습니다.",
    "value.0": "해제",
    "value.1": "설정"
  },
  "inverseBattle": {
    "name": "거꾸로 배틀",
    "shortName": "거꾸로",
    "desc": "타입 상성이 반대로 바뀌고 면역 타입은 약점 타입이 됩니다.\n설정 시 다른 챌린지 업적은 달성할 수 없습니다.",
    "value.0": "해제",
    "value.1": "설정"
  },
<<<<<<< HEAD
  "trickRoom": {
    "name": "트릭룸",
    "shortName": "트릭룸",
    "desc": "모든 배틀은 트릭룸 상태로 진행됩니다. 더 느린 포켓몬이 먼저, 더 빠른 포켓몬은 나중에 행동합니다.\n설정 시 다른 챌린지 업적은 달성할 수 없습니다.",
=======
  "noAutoHeal": {
    "value.0": "해제",
    "value.1": "설정"
  },
  "hardcore": {
    "value.0": "해제",
    "value.1": "설정"
  },
  "limitedCatch": {
>>>>>>> b5f403ff
    "value.0": "해제",
    "value.1": "설정"
  }
}<|MERGE_RESOLUTION|>--- conflicted
+++ resolved
@@ -34,12 +34,11 @@
     "value.0": "해제",
     "value.1": "설정"
   },
-<<<<<<< HEAD
   "trickRoom": {
     "name": "트릭룸",
     "shortName": "트릭룸",
     "desc": "모든 배틀은 트릭룸 상태로 진행됩니다. 더 느린 포켓몬이 먼저, 더 빠른 포켓몬은 나중에 행동합니다.\n설정 시 다른 챌린지 업적은 달성할 수 없습니다.",
-=======
+  },
   "noAutoHeal": {
     "value.0": "해제",
     "value.1": "설정"
@@ -49,7 +48,6 @@
     "value.1": "설정"
   },
   "limitedCatch": {
->>>>>>> b5f403ff
     "value.0": "해제",
     "value.1": "설정"
   }
