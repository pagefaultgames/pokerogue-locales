{
  "achievements": {
    "name": "업적"
  },
  "locked": {
    "name": "미완료"
  },
  "moneyAchv": {
    "description": "누적 소지금 ₽{{moneyAmount}} 달성"
  },
  "10KMoney": {
    "name": "돈 좀 있나?",
    "name_female": "돈 좀 있나?"
  },
  "100KMoney": {
    "name": "부자",
    "name_female": "부자"
  },
  "1MMoney": {
    "name": "백만장자",
    "name_female": "백만장자"
  },
  "10MMoney": {
    "name": "상위 1프로",
    "name_female": "상위 1프로"
  },
  "damageAchv": {
    "description": "한 번의 공격만으로 {{damageAmount}} 데미지"
  },
  "250Dmg": {
    "name": "강타자"
  },
  "1000Dmg": {
    "name": "최강타자",
    "name_female": "최강타자"
  },
  "2500Dmg": {
    "name": "때릴 줄 아시는군요!",
    "name_female": "때릴 줄 아시는군요!"
  },
  "10000Dmg": {
    "name": "원펀맨",
    "name_female": "One Punch Woman"
  },
  "healAchv": {
    "description": "기술이나 특성, 지닌 도구로 한 번에 {{healAmount}} {{HP}} 회복"
  },
  "250Heal": {
    "name": "견습 힐러",
    "name_female": "견습 힐러"
  },
  "1000Heal": {
    "name": "상급 힐러",
    "name_female": "상급 힐러"
  },
  "2500Heal": {
    "name": "클레릭",
    "name_female": "클레릭"
  },
  "10000Heal": {
    "name": "회복 마스터",
    "name_female": "회복 마스터"
  },
  "levelAchv": {
    "description": "포켓몬 Lv{{level}} 달성"
  },
  "lv100": {
    "name": "잠깐, 여기가 끝이 아니라구!"
  },
  "lv250": {
    "name": "엘리트",
    "name_female": "엘리트"
  },
  "lv1000": {
    "name": "더 먼 곳을 향해"
  },
  "ribbonAchv": {
    "description": "총 {{ribbonAmount}}개의 리본 획득"
  },
  "10Ribbons": {
    "name": "포켓몬 리그 챔피언",
    "name_female": "포켓몬 리그 챔피언"
  },
  "25Ribbons": {
    "name": "슈퍼 리그 챔피언",
    "name_female": "슈퍼 리그 챔피언"
  },
  "50Ribbons": {
    "name": "하이퍼 리그 챔피언",
    "name_female": "하이퍼 리그 챔피언"
  },
  "75Ribbons": {
    "name": "로그 리그 챔피언",
    "name_female": "로그 리그 챔피언"
  },
  "100Ribbons": {
    "name": "마스터 리그 챔피언",
    "name_female": "마스터 리그 챔피언"
  },
  "transferMaxStatStage": {
    "name": "팀워크",
    "description": "한 개 이상의 능력치가 최대 랭크일 때 배턴터치 사용"
  },
  "maxFriendship": {
    "name": "친밀 맥스",
    "description": "최대 친밀도 달성"
  },
  "megaEvolve": {
    "name": "메가변환",
    "description": "포켓몬을 메가진화"
  },
  "gigantamax": {
    "name": "엄청난 것",
    "description": "포켓몬을 다이맥스"
  },
  "terastallize": {
    "name": "반짝반짝",
    "description": "포켓몬을 테라스탈"
  },
  "stellarTerastallize": {
    "name": "숨겨진 타입",
    "description": "포켓몬을 스텔라 테라스탈"
  },
  "Splice": {
    "name": "끝없는 융합",
    "description": "유전자쐐기로 두 포켓몬을 융합"
  },
  "miniBlackHole": {
    "name": "도구가 가득한 구멍",
    "description": "미니 블랙홀 획득"
  },
  "catchMythical": {
    "name": "환상",
    "description": "환상의 포켓몬 포획"
  },
  "catchSubLegendary": {
    "name": "(준)전설",
    "description": "준전설 포켓몬 포획"
  },
  "catchLegendary": {
    "name": "전설",
    "description": "전설의 포켓몬 포획"
  },
  "seeShiny": {
    "name": "다른 색",
    "description": "야생의 색이 다른 포켓몬 발견"
  },
  "shinyParty": {
    "name": "찐사랑",
    "name_female": "찐사랑",
    "description": "색이 다른 포켓몬만으로 파티 구성"
  },
  "hatchMythical": {
    "name": "환상의 알",
    "description": "알에서 환상의 포켓몬이 부화"
  },
  "hatchSubLegendary": {
    "name": "준전설 알",
    "description": "알에서 준전설 포켓몬이 부화"
  },
  "hatchLegendary": {
    "name": "전설의 알",
    "description": "알에서 전설의 포켓몬이 부화"
  },
  "hatchShiny": {
    "name": "빛나는 알",
    "description": "알에서 색이 다른 포켓몬이 부화"
  },
  "hiddenAbility": {
    "name": "숨은 잠재력",
    "description": "숨겨진 특성을 지닌 포켓몬을 포획"
  },
  "perfectIvs": {
    "name": "진짜배기 증명서",
    "description": "최고의 개체값을 지닌 포켓몬 획득"
  },
  "classicVictory": {
    "name": "무패",
    "name_female": "무패",
    "description": "클래식 모드 클리어"
  },
  "unevolvedClassicVictory": {
    "name": "우리집 꿈나무",
    "description": "최종 진화형이 아닌 포켓몬을 데리고 클래식 모드 클리어."
  },
  "monoGenOne": {
    "name": "근본 라이벌",
    "description": "1세대 챌린지 모드 클리어."
  },
  "monoGenTwo": {
    "name": "이거 1.5세대죠?",
    "description": "2세대 챌린지 모드 클리어."
  },
  "monoGenThree": {
    "name": "Too much water?",
    "description": "3세대 챌린지 모드 클리어."
  },
  "monoGenFour": {
    "name": "난천이 진짜 최강인가요?",
    "description": "4세대 챌린지 모드 클리어."
  },
  "monoGenFive": {
    "name": "100% 오리지널!",
    "description": "5세대 챌린지 모드 클리어."
  },
  "monoGenSix": {
    "name": "크루아상 안에 뭐 들었나요?",
    "description": "6세대 챌린지 모드 클리어."
  },
  "monoGenSeven": {
    "name": "기술적으로는…",
    "description": "7세대 챌린지 모드 클리어."
  },
  "monoGenEight": {
    "name": "챔피언 타임!",
    "description": "8세대 챌린지 모드 클리어."
  },
  "monoGenNine": {
    "name": "걔, 봐 준 거야",
    "description": "9세대 챌린지 모드 클리어."
  },
  "monoType": {
    "description": "{{type}} 타입 챌린지 모드 클리어."
  },
  "monoNormal": {
    "name": "심플한 것이 가장 강한 것"
  },
  "monoFighting": {
    "name": "태권도 할 줄 알아요"
  },
  "monoFlying": {
    "name": "추락하는 것은 날개가 있다"
  },
  "monoPoison": {
    "name": "관동 지방 최애 타입"
  },
  "monoGround": {
    "name": "전기 안 통해요"
  },
  "monoRock": {
    "name": "웅골참"
  },
  "monoBug": {
    "name": "독침붕처럼 쏴라"
  },
  "monoGhost": {
    "name": "무서운 게 딱 좋아!"
  },
  "monoSteel": {
    "name": "강철 심장"
  },
  "monoFire": {
    "name": "불타오르네"
  },
  "monoWater": {
    "name": "물 들어올 때 노 젓기"
  },
  "monoGrass": {
    "name": "초록은 동색"
  },
  "monoElectric": {
    "name": "찌릿찌릿"
  },
  "monoPsychic": {
    "name": "1세대 최강"
  },
  "monoIce": {
    "name": "얼음땡"
  },
  "monoDragon": {
    "name": "용용 죽겠지"
  },
  "monoDark": {
    "name": "어둠의 다크"
  },
  "monoFairy": {
    "name": "설마 자시안으로?"
  },
  "freshStart": {
    "name": "첫트!",
    "description": "새 출발 챌린지 모드 클리어."
  },
  "inverseBattle": {
    "name": "상성 전문가(였던 것)",
    "description": "거꾸로 배틀 챌린지 모드 클리어."
  },
  "flipStats": {
    "name": "등가교환",
    "description": "능력치 역전 챌린지 모드 클리어."
  },
  "flipInverse": {
    "name": "전역로꾸거",
    "description": "거꾸로 배틀과 능력치 역전 챌린지 모드를 동시에 클리어."
  },
<<<<<<< HEAD
  "breedersInSpace": {
=======
  "NUZLOCKE": {
    "name": "너즐록 성공!",
    "description": "새 출발과 하드코어, 포획 제한 챌린지 모드를 동시에 클리어."
  },
  "BREEDERS_IN_SPACE": {
>>>>>>> 4015726e
    "name": "충격!우주에 브리더 진짜 계심ㄷㄷ",
    "description": "우주 바이옴에서 포켓몬 브리더에게 승리."
  }
}<|MERGE_RESOLUTION|>--- conflicted
+++ resolved
@@ -292,15 +292,11 @@
     "name": "전역로꾸거",
     "description": "거꾸로 배틀과 능력치 역전 챌린지 모드를 동시에 클리어."
   },
-<<<<<<< HEAD
-  "breedersInSpace": {
-=======
-  "NUZLOCKE": {
+  "nuzlocke": {
     "name": "너즐록 성공!",
     "description": "새 출발과 하드코어, 포획 제한 챌린지 모드를 동시에 클리어."
   },
-  "BREEDERS_IN_SPACE": {
->>>>>>> 4015726e
+  "breedersInSpace": {
     "name": "충격!우주에 브리더 진짜 계심ㄷㄷ",
     "description": "우주 바이옴에서 포켓몬 브리더에게 승리."
   }
