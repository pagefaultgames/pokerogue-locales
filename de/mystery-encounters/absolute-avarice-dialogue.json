{
  "intro": "Ein {{greedentName}} überfällt dich und stiehlt die Beeren deines Teams!",
  "title": "Absoluter Geiz",
  "description": "Der {{greedentName}} hat dich total überrascht und all deine Beeren gestohlen!\nEs sieht so aus, als ob das {{greedentName}} sie gleich essen würde, aber dann hält es inne und sieht dich interessiert an.",
  "query": "Was wirst du tun?",
  "option": {
    "1": {
      "label": "Kampf beginnen",
      "tooltip": "(-) Schwerer Kampf\n(+) Belohnungen aus seinem Beerenversteck",
      "selected": "Der {{greedentName}} füllt seine Backen und bereitet sich auf den Kampf vor!",
      "boss_enraged": "{{greedentName}} Liebe für Essen hat es aufgebracht!",
      "food_stash": "Es scheint, als ob das {{greedentName}} ein riesiges Nahrungslager bewacht hat!$Jedes Pokémon in deinem Team erhält {{foodReward}}!"
    },
    "2": {
      "label": "Verhandeln",
      "tooltip": "(+) Einige Beeren zurückbekommen",
      "selected": "Deine Bitte berührt das {{greedentName}}.$Es gibt dir nicht alle Beeren zurück, aber wirft dir trotzdem ein paar zu."
    },
    "3": {
      "label": "Beeren überlassen",
<<<<<<< HEAD
      "tooltip":  "(-) Alle Beeren verlieren\n(?) Das {{greedentName}} wird dich mögen",
      "selected":  "Das {{greedentName}} verschlingt den gesamten Beerenversteck in einem Blitz!$Es klopft sich auf den Bauch und sieht dich dankbar an.$Vielleicht könntest du ihm auf deinem Abenteuer mehr Beeren geben…$@s{level_up_fanfare}Das {{greedentName}} möchte sich deiner Gruppe anschließen!"
=======
      "tooltip": "(-) Alle Beeren verlieren\n(?) Das {{greedentName}} wird dich mögen",
      "selected": "Das {{greedentName}} verschlingt den gesamten Beerenversteck in einem Blitz!$Es klopft sich auf den Bauch und sieht dich dankbar an.$Vielleicht könntest du ihm auf deinem Abenteuer mehr Beeren geben...$@s{level_up_fanfare}Das {{greedentName}} möchte sich deiner Gruppe anschließen!"
>>>>>>> fd0b82f0
    }
  }
}<|MERGE_RESOLUTION|>--- conflicted
+++ resolved
@@ -18,13 +18,8 @@
     },
     "3": {
       "label": "Beeren überlassen",
-<<<<<<< HEAD
-      "tooltip":  "(-) Alle Beeren verlieren\n(?) Das {{greedentName}} wird dich mögen",
-      "selected":  "Das {{greedentName}} verschlingt den gesamten Beerenversteck in einem Blitz!$Es klopft sich auf den Bauch und sieht dich dankbar an.$Vielleicht könntest du ihm auf deinem Abenteuer mehr Beeren geben…$@s{level_up_fanfare}Das {{greedentName}} möchte sich deiner Gruppe anschließen!"
-=======
       "tooltip": "(-) Alle Beeren verlieren\n(?) Das {{greedentName}} wird dich mögen",
       "selected": "Das {{greedentName}} verschlingt den gesamten Beerenversteck in einem Blitz!$Es klopft sich auf den Bauch und sieht dich dankbar an.$Vielleicht könntest du ihm auf deinem Abenteuer mehr Beeren geben...$@s{level_up_fanfare}Das {{greedentName}} möchte sich deiner Gruppe anschließen!"
->>>>>>> fd0b82f0
     }
   }
 }