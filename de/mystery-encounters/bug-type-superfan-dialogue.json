--- conflicted
+++ resolved
@@ -31,17 +31,10 @@
       "selectedDialogue": "Wow! {{selectedItem}}, für mich? Du bist garnicht so übel!$Als Zeichen meiner Anerkennung möchte ich, dass du dieses besondere Geschenk bekommst!$Es wurde in meiner Familie weitergegeben, und jetzt möchte ich, dass du es hast!"
     }
   },
-<<<<<<< HEAD
   "battleWon": "Dein Wissen und Können waren perfekt, um unsere Schwächen auszunutzen!$Als Gegenleistung für die wertvolle Lektion, erlaube mir, einem deiner Pokémon eine Käfer-Attacke beizubringen!",
   "teachMovePrompt": "Wähle eine Attacke aus die du deinem Pokémon beibringen möchtest.",
   "confirmNoTeach": "Bist du sicher, dass du keine dieser großartigen Attacken lernen möchtest?",
-  "outro": "Ich sehe großartige Käfer-Pokémon in deiner Zukunft! Mögen sich unsere Wege wieder kreuzen!$Mach's gut!",
-=======
-  "battle_won": "Dein Wissen und Können waren perfekt, um unsere Schwächen auszunutzen!$Als Gegenleistung für die wertvolle Lektion, erlaube mir, einem deiner Pokémon eine Käfer-Attacke beizubringen!",
-  "teach_move_prompt": "Wähle eine Attacke aus die du deinem Pokémon beibringen möchtest.",
-  "confirm_no_teach": "Bist du sicher, dass du keine dieser großartigen Attacken lernen möchtest?",
   "outro": "Ich sehe großartige Käfer-Pokémon in deiner Zukunft! Mögen sich unsere Wege wieder kreuzen!$Mach’s gut!",
->>>>>>> 8d2b87ae
   "numBugTypes_one": "{{count}} Käfer-Pokémon",
   "numBugTypes_other": "{{count}} Käfer-Pokémon"
 }