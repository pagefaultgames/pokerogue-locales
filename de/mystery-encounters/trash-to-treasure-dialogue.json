{
  "intro":"Ein riesieger Haufen Müll. Wo kommt der auf einmal her?",
  "title": "Vom Müllhaufen zum Schatzhaufen",
  "description": "Der Müllberg ragt über dir auf und du kannst einige wertvolle Gegenstände im Müll entdecken. Bist du sicher, dass du dich in den Dreck wälzen willst, um sie zu bekommen?",
  "query": "Was willst du tun?",
  "option": {
    "1": {
      "label": "Nach Wertsachen suchen",
      "tooltip": "(-) Heilitems kosten ab jetzt {{costMultiplier}} mal so viel\n(+) Erhalte tolle Items",
      "selected": "Du arbeitest dich durch den Müllhaufen und wirst von Dreck überzogen.$Kein respektabler Ladenbesitzer wird dir in deinem schmutzigen Zustand etwas verkaufen!$Aber es gibt ja auch andere… weniger respektable.$Natürlich verlangen sie höhere Preise.$Aber du hast einige unglaubliche Items im Müll gefunden!"

    },
    "2": {
      "label": "Genauer untersuchen",
<<<<<<< HEAD
      "tooltip":  "(?) Finde die Quelle des Mülls",
      "selected": "Du wanderst um den Müllhaufen herum und suchst nach Hinweisen, wie dieser hier gelandet sein könnte…",
=======
      "tooltip": "(?) Finde die Quelle des Mülls",
      "selected": "Du wanderst um den Müllhaufen herum und suchst nach Hinweisen, wie dieser hier gelandet sein könnte...",
>>>>>>> fd0b82f0
      "selected_2": "Der Müll bewegt sich! Es war nicht nur Müll, es war ein Pokémon!"
    }
  }
}<|MERGE_RESOLUTION|>--- conflicted
+++ resolved
@@ -12,13 +12,8 @@
     },
     "2": {
       "label": "Genauer untersuchen",
-<<<<<<< HEAD
-      "tooltip":  "(?) Finde die Quelle des Mülls",
-      "selected": "Du wanderst um den Müllhaufen herum und suchst nach Hinweisen, wie dieser hier gelandet sein könnte…",
-=======
       "tooltip": "(?) Finde die Quelle des Mülls",
       "selected": "Du wanderst um den Müllhaufen herum und suchst nach Hinweisen, wie dieser hier gelandet sein könnte...",
->>>>>>> fd0b82f0
       "selected_2": "Der Müll bewegt sich! Es war nicht nur Müll, es war ein Pokémon!"
     }
   }
