--- conflicted
+++ resolved
@@ -34,17 +34,17 @@
     "value.0": "Aus",
     "value.1": "An"
   },
-<<<<<<< HEAD
   "trickRoom": {
     "name": "Bizarroraum",
     "shortName": "Bizarroraum",
     "desc": "Dreht die Reihenfolge in der Pokémon angreifen können auf den Kopf. Alle Kämpfe finden unter dem Einfluss von Bizarroraum statt.\nDeaktiviert die Erfolge anderer Herausforderungen.",
-=======
+    "value.0": "Aus",
+    "value.1": "An"
+  },
   "flipStat": {
     "name": "Statuswert-Flip",
     "shortName": "Umkehren",
     "desc": "Die Werte werden neu gemischt. KP und Init tauschen.\nAngriff wird zu Sp.-Vert.\nVert. wird zu Sp.-Ang.\nSp.-Vert. wird zu Angriff.\nSp.-Ang. wird zu Vert.\nDeaktiviert die Erfolge anderer Herausforderungen.",
->>>>>>> bc143b90
     "value.0": "Aus",
     "value.1": "An"
   },
