{
  "intro": "It’s a strange machine, whirring noisily…",
  "title": "Teleporting Hijinks",
<<<<<<< HEAD
  "description": "The machine has a sign on it that reads:\n  \"To use, insert money then step into the capsule.\"\n\nPerhaps it can transport you somewhere…",
=======
  "description": "The machine has a sign on it that reads:\n \"To use, insert money then step into the capsule.\"\n\nPerhaps it can transport you somewhere...",
>>>>>>> fd0b82f0
  "query": "What will you do?",
  "option": {
    "1": {
      "label": "Put Money In",
      "tooltip": "(-) Pay {{price, money}}\n(?) Teleport to New Biome",
      "selected": "You insert some money, and the capsule opens.\nYou step inside…"
    },
    "2": {
      "label": "A Pokémon Helps",
      "tooltip": "(-) {{option2PrimaryName}} Helps\n(+) {{option2PrimaryName}} gains EXP\n(?) Teleport to New Biome",
<<<<<<< HEAD
      "disabled_tooltip": "You need a Steel or Electric Type Pokémon to choose this",
      "selected": "{{option2PrimaryName}}’s Type allows it to bypass the machine’s paywall!$The capsule opens, and you step inside…"
=======
      "disabled_tooltip": "You need a Steel or Electric Type Pokémon to choose this.",
      "selected": "{{option2PrimaryName}}’s Type allows it to bypass the machine’s paywall!$The capsule opens, and you step inside..."
>>>>>>> fd0b82f0
    },
    "3": {
      "label": "Inspect the Machine",
      "tooltip": "(-) Pokémon Battle",
      "selected": "You are drawn in by the blinking lights\nand strange noises coming from the machine…$You don’t even notice as a wild\nPokémon sneaks up and ambushes you!"
    }
  },
  "transport": "The machine shakes violently,\nmaking all sorts of strange noises!$Just as soon as it had started, it quiets once more.",
  "attacked": "You step out into a completely new area, startling a wild Pokémon!$The wild Pokémon attacks!",
  "boss_enraged": "The opposing {{enemyPokemon}} has become enraged!"
}<|MERGE_RESOLUTION|>--- conflicted
+++ resolved
@@ -1,11 +1,7 @@
 {
   "intro": "It’s a strange machine, whirring noisily…",
   "title": "Teleporting Hijinks",
-<<<<<<< HEAD
-  "description": "The machine has a sign on it that reads:\n  \"To use, insert money then step into the capsule.\"\n\nPerhaps it can transport you somewhere…",
-=======
   "description": "The machine has a sign on it that reads:\n \"To use, insert money then step into the capsule.\"\n\nPerhaps it can transport you somewhere...",
->>>>>>> fd0b82f0
   "query": "What will you do?",
   "option": {
     "1": {
@@ -16,13 +12,8 @@
     "2": {
       "label": "A Pokémon Helps",
       "tooltip": "(-) {{option2PrimaryName}} Helps\n(+) {{option2PrimaryName}} gains EXP\n(?) Teleport to New Biome",
-<<<<<<< HEAD
-      "disabled_tooltip": "You need a Steel or Electric Type Pokémon to choose this",
-      "selected": "{{option2PrimaryName}}’s Type allows it to bypass the machine’s paywall!$The capsule opens, and you step inside…"
-=======
       "disabled_tooltip": "You need a Steel or Electric Type Pokémon to choose this.",
       "selected": "{{option2PrimaryName}}’s Type allows it to bypass the machine’s paywall!$The capsule opens, and you step inside..."
->>>>>>> fd0b82f0
     },
     "3": {
       "label": "Inspect the Machine",
