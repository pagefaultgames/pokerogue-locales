--- conflicted
+++ resolved
@@ -19,11 +19,7 @@
     "3": {
       "label": "Dejarle quedarse con la comida",
       "tooltip": "(-) Perder todas las bayas\n(?) Le gustarás al {{greedentName}}",
-<<<<<<< HEAD
-      "selected": "El {{greedentName}} devora todas sus bayas en un instante!$Acariciando su estómago, te mira con aprecio.$Quizás podrías darle más bayas en tu aventura….$@s{level_up_fanfare}El {{greedentName}} quiere unirse a tu equipo!"
-=======
       "selected": "¡El {{greedentName}} devora todas sus bayas en un instante!$Acariciando su estómago, te mira con aprecio.$Quizás podrías darle más bayas en tu aventura....$@s{level_up_fanfare}¡El {{greedentName}} quiere unirse a tu equipo!"
->>>>>>> fd0b82f0
     }
   }
 }