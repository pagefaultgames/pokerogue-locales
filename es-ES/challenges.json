{
  "title": "Parámetros de desafíos",
  "illegalEvolution": "¡{{pokemon}} ha evolucionado!\n¡No puede ser parte del desafío!",
  "noneSelected": "Ninguno Seleccionado",
  "singleGeneration": {
    "name": "Monogeneración",
    "desc": "Solo puedes usar Pokémon de {{gen}} generación.",
    "desc_default": "Solo puedes usar Pokémon de la generación elegida.",
    "gen_1": "primera",
    "gen_2": "segunda",
    "gen_3": "tercera",
    "gen_4": "cuarta",
    "gen_5": "quinta",
    "gen_6": "sexta",
    "gen_7": "séptima",
    "gen_8": "octava",
    "gen_9": "novena"
  },
  "singleType": {
    "name": "Monotipo",
    "desc": "Solo puedes usar Pokémon de tipo {{type}}.",
    "desc_default": "Solo puedes usar Pokémon del tipo elegido."
  },
  "freshStart": {
    "name": "Nuevo Comienzo",
    "desc": "Sólo puedes usar Pokémon iniciales originales, como si acabases de empezar PokéRogue.",
    "value.0": "Desact.",
    "value.1": "Activo"
  },
  "inverseBattle": {
    "name": "Lucha Inversa",
    "shortName": "Inverso",
    "desc": "Las relaciones entre tipos son invertidas y ningún tipo es inmune a otro.\nDesactiva el resto de desafíos.",
    "value.0": "Desact.",
    "value.1": "Activo"
  },
<<<<<<< HEAD
  "trickRoom": {
    "name": "Espacio Raro",
    "shortName": "Espacio Raro",
    "desc": "Todas las batallas están bajo el effecto de Espacio Raro, en el que los Pokémon más lentos irán primero y los Pokémon más rápidos, más tarde.\nDesactiva los logros de los otros desafíos.",
=======
  "flipStat": {
    "name": "Stat Invertida",
    "shortName": "Invertido",
    "desc": "Las estadísticas se invierten de la siguiente forma:\n- PS con Velocidad\n- Ataque con Def. Esp.\n- Defensa con Atq. Esp.\nLos otros logros de desafíos están desactivados (Excepto Batalla Inversa)",
    "value.0": "Desact.",
    "value.1": "Activo"
  },
  "noAutoHeal": {
    "name": "No hay Cura Gratis",
    "desc": "Desactiva la cura automática que ocurre normalmente cada 10 oleadas",
    "value.0": "Desact.",
    "value.1": "Activo"
  },
  "hardcore": {
    "name": "Extremo",
    "desc": "No puedes revivir a Pokémon que han sido debilitados.",
    "value.0": "Desact.",
    "value.1": "Activo"
  },
  "limitedCatch": {
    "name": "Captura limitada",
    "desc": "Solo puedes añadir a tu equipo al primer Pokémon encontrado en cada bioma.",
    "value.0": "Desact.",
    "value.1": "Activo"
  },
  "metronome": {
    "name": "Modo Metrónomo",
    "desc": "¡Solo puedes usar Metrónomo! Deja que la suerte decida hasta dónde puedes llegar.\nEste modo es SOLO para pasarlo bien y no ganarás ningún logro.\nDesactiva todos los demás logros.",
>>>>>>> 3aff3585
    "value.0": "Desact.",
    "value.1": "Activo"
  }
}<|MERGE_RESOLUTION|>--- conflicted
+++ resolved
@@ -34,16 +34,17 @@
     "value.0": "Desact.",
     "value.1": "Activo"
   },
-<<<<<<< HEAD
+  "flipStat": {
+    "name": "Stat Invertida",
+    "shortName": "Invertido",
+    "desc": "Las estadísticas se invierten de la siguiente forma:\n- PS con Velocidad\n- Ataque con Def. Esp.\n- Defensa con Atq. Esp.\nLos otros logros de desafíos están desactivados (Excepto Batalla Inversa)",
+    "value.0": "Desact.",
+    "value.1": "Activo"
+  },
   "trickRoom": {
     "name": "Espacio Raro",
     "shortName": "Espacio Raro",
     "desc": "Todas las batallas están bajo el effecto de Espacio Raro, en el que los Pokémon más lentos irán primero y los Pokémon más rápidos, más tarde.\nDesactiva los logros de los otros desafíos.",
-=======
-  "flipStat": {
-    "name": "Stat Invertida",
-    "shortName": "Invertido",
-    "desc": "Las estadísticas se invierten de la siguiente forma:\n- PS con Velocidad\n- Ataque con Def. Esp.\n- Defensa con Atq. Esp.\nLos otros logros de desafíos están desactivados (Excepto Batalla Inversa)",
     "value.0": "Desact.",
     "value.1": "Activo"
   },
@@ -68,7 +69,6 @@
   "metronome": {
     "name": "Modo Metrónomo",
     "desc": "¡Solo puedes usar Metrónomo! Deja que la suerte decida hasta dónde puedes llegar.\nEste modo es SOLO para pasarlo bien y no ganarás ningún logro.\nDesactiva todos los demás logros.",
->>>>>>> 3aff3585
     "value.0": "Desact.",
     "value.1": "Activo"
   }
