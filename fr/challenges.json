--- conflicted
+++ resolved
@@ -34,17 +34,17 @@
     "value.0": "Non",
     "value.1": "Oui"
   },
-<<<<<<< HEAD
   "trickRoom": {
     "name": "Distortion",
     "shortName": "Disto",
     "desc": "Tous les combats sont sous l’effet d’une Disortion permanente où les Pokémon les plus lents ont la priorité.\nDésactive tous les succès des autres challenges.",
-=======
+    "value.0": "Non",
+    "value.1": "Oui"
+  },
   "flipStat": {
     "name": "Stats Inversées",
     "shortName": "S. Inversées",
     "desc": "Les stats sont inversées de la façon suivante :\n- PV et Vitesse\n- Attaque et Déf. Spé.\n- Défense et Atq. Spé.\nDésactive les succès des autres challenges sauf de « Combat Inversé ».",
->>>>>>> bc143b90
     "value.0": "Non",
     "value.1": "Oui"
   },
