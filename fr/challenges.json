--- conflicted
+++ resolved
@@ -33,29 +33,18 @@
   },
   "limitedSupport": {
     "name": "Désert Médical",
-<<<<<<< HEAD
     "desc": {
-      "0": "Le système de santé tombe en ruines.\nEn conséquence l’accès à certains, sinon tous types de soins gratuits voire même payants est devenu impossible.",
-      "1": "Le soin d’équipe gratuit en fin de biome est remplacé par un simple choix de récompenses gratuites.\nSupprime totalement les objets de soin immédiats dans les récompenses gratuites.",
-      "2": "Supprime totalement la boutique payante, ne laissant en sortie de vague que les récompenses gratuites mais dépourvues d’objets de soin immédiats.",
-      "3": "Le soin d’équipe gratuit en fin de biome est remplacé par un simple choix de récompenses gratuites.\nSupprime totalement la boutique payante et les objets de soin immédiats dans les récompenses gratuites."
+      "0": "Le système de santé tombe en ruines.\n\nEn conséquence l’accès à certains, sinon tous types de soins gratuits voire même payants est devenu impossible.",
+      "1": "Le soin d’équipe gratuit en fin de biome est remplacé par un simple choix de récompense.\n\nSupprime les objets de soin immédiats des choix de récompense.",
+      "2": "Supprime la boutique payante ainsi que les objets de soin immédiats des choix de récompense.",
+      "3": "Le soin d’équipe gratuit en fin de biome est remplacé par un simple choix de récompense.\n\nSupprime la boutique payante ainsi que les objets de soin immédiats des choix de récompense."
     },
     "value": {
       "0": "Non",
-      "1": "Carte Vitaless",
+      "1": "Carte Vita-less",
       "2": "Pénurie",
       "3": "Tout"
     }
-=======
-    "desc.0": "Le système de santé tombe en ruines.\n\nEn conséquence l’accès à certains, sinon tous types de soins gratuits voire même payants est devenu impossible.",
-    "desc.1": "Le soin d’équipe gratuit en fin de biome est remplacé par un simple choix de récompense.\n\nSupprime les objets de soin immédiats des choix de récompense.",
-    "desc.2": "Supprime la boutique payante ainsi que les objets de soin immédiats des choix de récompense.",
-    "desc.3": "Le soin d’équipe gratuit en fin de biome est remplacé par un simple choix de récompense.\n\nSupprime la boutique payante ainsi que les objets de soin immédiats des choix de récompense.",
-    "value.0": "Non",
-    "value.1": "Carte Vita-less",
-    "value.2": "Pénurie",
-    "value.3": "Tout"
->>>>>>> b2ade7c7
   },
   "singleGeneration": {
     "name": "Monogénération",
