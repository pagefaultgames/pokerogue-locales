{
  "title": "Desafios",
  "illegalEvolution": "{{pokemon}} não pode ser escolhido\nnesse desafio!",
  "noneSelected": "Nada Selecionado",
  "singleGeneration": {
    "name": "Geração Única",
    "desc": "Você só pode usar Pokémon da {{gen}} geração.",
    "desc_default": "Você só pode usar Pokémon de uma única geração.",
    "gen_1": "primeira",
    "gen_2": "segunda",
    "gen_3": "terceira",
    "gen_4": "quarta",
    "gen_5": "quinta",
    "gen_6": "sexta",
    "gen_7": "sétima",
    "gen_8": "oitava",
    "gen_9": "nona"
  },
  "singleType": {
    "name": "Monotipo",
    "desc": "Você só pode usar Pokémon do tipo {{type}}.",
    "desc_default": "Você só pode usar Pokémon do tipo escolhido."
  },
  "freshStart": {
    "name": "Novo Começo",
    "desc": "Você só pode usar os iniciais originais, como se tivesse começado a jogar PokéRogue.",
    "value.0": "Desligado",
    "value.1": "Ligado"
  },
  "inverseBattle": {
    "name": "Batalha Inversa",
    "shortName": "Inversa",
    "desc": "Fraquezas e resistências de tipos são invertidas e nenhum tipo é imune a outro tipo.\nDesativa as conquistas de outros desafios.",
    "value.0": "Desligado",
    "value.1": "Ligado"
  },
<<<<<<< HEAD
  "trickRoom": {
    "name": "Sala de Truques",
    "shortName": "Sala de Truques",
    "desc": "Todas as batalhas estão sob o efeito de Trick Room, onde Pokémon mais lentos atacam primeiro e Pokémon mais rápidos atacam depois.\nDesativa as conquistas de outros desafios.",
=======
  "flipStat": {
    "name": "Inversão de Atributo",
    "shortName": "Inversão",
    "desc": "Atributos são embaralhados para que os PS e Vel. sejam trocados.\nAta. vira Def. Esp.\nDef. vira Ata. Esp.\nDef. Esp. vira Ata.\nAta. Esp. vira Def.\nDesativa as conquistas de outros desafios (exceto Inversão)",
>>>>>>> bc143b90
    "value.0": "Desligado",
    "value.1": "Ligado"
  },
  "noAutoHeal": {
    "name": "Sem Cura de Graça",
    "desc": "Desabilita a cura gratuita automática que normalmente ocorre a cada 10 ondas.",
    "value.0": "Desligado",
    "value.1": "Ligado"
  },
  "hardcore": {
    "name": "Hardcore",
    "desc": "Você não pode reanimar Pokémon desmaiados.",
    "value.0": "Desligado",
    "value.1": "Ligado"
  },
  "limitedCatch": {
    "name": "Capturas Limitadas",
    "desc": "Você só pode capturar o primeiro Pokémon de um bioma para sua equipe.",
    "value.0": "Desligado",
    "value.1": "Ligado"
  }
}<|MERGE_RESOLUTION|>--- conflicted
+++ resolved
@@ -34,17 +34,17 @@
     "value.0": "Desligado",
     "value.1": "Ligado"
   },
-<<<<<<< HEAD
   "trickRoom": {
     "name": "Sala de Truques",
     "shortName": "Sala de Truques",
     "desc": "Todas as batalhas estão sob o efeito de Trick Room, onde Pokémon mais lentos atacam primeiro e Pokémon mais rápidos atacam depois.\nDesativa as conquistas de outros desafios.",
-=======
+    "value.0": "Desligado",
+    "value.1": "Ligado"
+  },
   "flipStat": {
     "name": "Inversão de Atributo",
     "shortName": "Inversão",
     "desc": "Atributos são embaralhados para que os PS e Vel. sejam trocados.\nAta. vira Def. Esp.\nDef. vira Ata. Esp.\nDef. Esp. vira Ata.\nAta. Esp. vira Def.\nDesativa as conquistas de outros desafios (exceto Inversão)",
->>>>>>> bc143b90
     "value.0": "Desligado",
     "value.1": "Ligado"
   },
