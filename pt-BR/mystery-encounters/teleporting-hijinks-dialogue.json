--- conflicted
+++ resolved
@@ -1,11 +1,7 @@
 {
   "intro": "É uma máquina estranha, zumbindo ruidosamente…",
   "title": "Travessuras de Teletransporte",
-<<<<<<< HEAD
-  "description": "A máquina tem uma placa que diz:\n  \"Para usar, insira dinheiro e entre na cápsula.\"\n\nTalvez ela possa te transportar para algum lugar…",
-=======
   "description": "A máquina tem uma placa que diz:\n \"Para usar, insira dinheiro e entre na cápsula.\"\n\nTalvez ela possa te transportar para algum lugar...",
->>>>>>> fd0b82f0
   "query": "O que você vai fazer?",
   "option": {
     "1": {
@@ -16,13 +12,8 @@
     "2": {
       "label": "Um Pokémon Ajuda",
       "tooltip": "(-) {{option2PrimaryName}} Ajuda\n(+) {{option2PrimaryName}} ganha EXP\n(?) Teletransportar para Novo Bioma",
-<<<<<<< HEAD
-      "disabled_tooltip": "Você precisa de um Pokémon do Tipo Aço ou Elétrico para escolher isso",
-      "selected": "O Tipo de {{option2PrimaryName}} permite que ele contorne a barreira de pagamento da máquina!$A cápsula se abre, e você entra…"
-=======
       "disabled_tooltip": "Você precisa de um Pokémon do Tipo Aço ou Elétrico para escolher isso.",
       "selected": "O Tipo de {{option2PrimaryName}} permite que ele contorne a barreira de pagamento da máquina!$A cápsula se abre, e você entra..."
->>>>>>> fd0b82f0
     },
     "3": {
       "label": "Inspecionar a Máquina",
